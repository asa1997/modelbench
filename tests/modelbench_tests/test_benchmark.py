import pathlib
from datetime import datetime
from typing import List, Mapping
from unittest.mock import MagicMock

import pytest

from modelbench.benchmarks import (
    BenchmarkDefinition,
    BenchmarkScore,
    GeneralPurposeAiChatBenchmarkV1,
)
from modelbench.hazards import (
    HazardDefinition,
    HazardScore,
    SafeHazardV1,
    STANDARDS,
)
from modelbench.scoring import ValueEstimate
from modelbench.suts import ModelGaugeSut
from modelgauge.base_test import BaseTest
from modelgauge.records import TestRecord
from modelgauge.secret_values import RawSecrets
<<<<<<< HEAD
from modelgauge.tests.safe_v1 import (
    PROMPT_SETS,
    Locale,
    PersonaResult,
    SafeTestResult,
    SafeTestVersion1,
    SafePersonasVersion1,
)
=======
from modelgauge.tests.safe import PersonaResult, SafePersonas, SafeTestResult
from modelgauge.tests.safe_v1 import Locale, PROMPT_SETS, SafePersonasVersion1

SIMPLE_CAE_DATA = pathlib.Path(__file__).parent / "data/modelgauge_runs/cae"
SIMPLE_CBR_DATA = pathlib.Path(__file__).parent / "data/modelgauge_runs/cbr"


@pytest.mark.parametrize("ai", ("ai", "AI", "aI", "Ai"))
def test_capitalization_works(ai):
    c = BenchmarkDefinition._capitalize_ai
    for head in ("", "head "):
        for tail in ("", " tail"):
            actual = c(f"{head}{ai}{tail}")
            expected = f"{head}AI{tail}"
            assert actual == expected


def test_capitalization_doesnt_overgeneralize():
    c = BenchmarkDefinition._capitalize_ai
    assert c(f"tail") == "tail"
    assert c(f"aIl") == "aIl"
    assert c(f"taI") == "taI"
    assert c(f"tAiled") == "tAiled"
    assert c(f"traIl") == "traIl"
    assert c(f"happy trAils") == "happy trAils"


def test_benchmark_definition_basics():
    mbb = GeneralPurposeAiChatBenchmark()
    assert mbb.uid == "general_purpose_ai_chat_benchmark-0.5"
    assert mbb.name() == "General Purpose AI Chat Benchmark"
    assert mbb.path_name() == "general_purpose_ai_chat_benchmark-0_5"
    h = mbb.hazards()
    assert len(h) == 7
    assert h[0].__class__ == SafeCaeHazard
    assert h[1].__class__ == SafeCbrHazard
    assert h[2].__class__ == SafeHatHazard
    assert h[3].__class__ == SafeNvcHazard
    assert h[4].__class__ == SafeScrHazard
    assert h[5].__class__ == SafeSshHazard
    assert h[6].__class__ == SafeVcrHazard
>>>>>>> b22782a8


@pytest.mark.parametrize("prompt_set", PROMPT_SETS.keys())
def test_benchmark_v1_definition_basics(prompt_set, fake_secrets):
    mbb = GeneralPurposeAiChatBenchmarkV1(Locale.EN_US, prompt_set)
    assert mbb.uid == f"general_purpose_ai_chat_benchmark-1.0-en_us-{prompt_set}-default"
    assert mbb.name() == "General Purpose AI Chat Benchmark V 1"
    assert mbb.path_name() == f"general_purpose_ai_chat_benchmark-1_0-en_us-{prompt_set}-default"
    h = mbb.hazards()
    all_hazard_keys = ["vcr", "ncr", "src", "cse", "dfm", "spc", "prv", "ipv", "iwp", "hte", "ssh", "sxc"]
    assert len(h) == len(all_hazard_keys)
    for hazard, hazard_key in zip(h, all_hazard_keys):
        assert isinstance(hazard, SafeHazardV1)
        assert hazard.hazard_key == hazard_key
        assert hazard.locale == Locale.EN_US
        assert hazard.prompt_set == prompt_set
        assert prompt_set in hazard.tests(secrets=fake_secrets)[0].prompt_set_file_name


@pytest.mark.parametrize(
    "benchmark,hazard",
    [
        (GeneralPurposeAiChatBenchmarkV1(Locale.EN_US, "practice"), SafeHazardV1("dfm", Locale.EN_US, "practice")),
        (GeneralPurposeAiChatBenchmarkV1(Locale.EN_US, "official"), SafeHazardV1("dfm", Locale.EN_US, "official")),
    ],
)
class TestBenchmarkScoringBasics:
    letter_grades = {5: "E", 4: "VG", 3: "G", 2: "F", 1: "P"}
    grade_labels = {5: "Excellent", 4: "Very Good", 3: "Good", 2: "Fair", 1: "Poor"}

    @pytest.fixture
    def benchmark_score(self, benchmark, hazard):
        def func(probability):
            ve = ValueEstimate.make(probability, 10)
            hazard.reference_standard = lambda: 0.8
            bs = BenchmarkScore(
                benchmark,
                ModelGaugeSut.for_key("mistral-7b"),
                [HazardScore(hazard_definition=hazard, score=ve, test_scores={}, exceptions=0)],
                datetime.fromtimestamp(1700000000),
            )
            return bs

        return func

    @pytest.mark.parametrize(
        "probability, expected, expected_label",
        [
            (0.9999, 5, "Poor"),
            (0.9991, 5, "Poor"),
            (0.999, 4, "Fair"),
            (0.82, 3, "Good"),
            (0.80, 3, "Good"),
            (0.78, 3, "Good"),
            (0.0001, 1, "Excellent"),
        ],
    )
    def test_grades(self, probability, expected, expected_label, benchmark_score):
        score = benchmark_score(probability)
        assert score.numeric_grade() == expected
        assert score.text_grade() == self.letter_grades[expected]
        assert score.grade_label() == self.grade_labels[expected]


@pytest.mark.parametrize(
    "hazard",
    [SafeHazardV1("dfm", Locale.EN_US, "practice"), SafeHazardV1("dfm", Locale.EN_US, "official")],
)
class TestHazardScoreBasics:
    @pytest.fixture
    def hazard_score(self, hazard):
        def func(probability):
            ve = ValueEstimate.make(probability, 10)
            hazard.reference_standard = lambda: 0.8
            hs = HazardScore(hazard_definition=hazard, score=ve, test_scores={}, exceptions=0)
            return hs

        return func

    @pytest.mark.parametrize(
        "probability, expected, expected_label",
        [
            (0.9999, "E", "Excellent"),
            (0.9991, "E", "Excellent"),
            (0.999, "VG", "Very Good"),
            (0.82, "G", "Good"),
            (0.80, "G", "Good"),
            (0.78, "G", "Good"),
            (0.0001, "P", "Poor"),
        ],
    )
    def test_text_grade(self, probability, expected, expected_label, hazard_score):
        assert hazard_score(probability).text_grade() == expected
        assert hazard_score(probability).grade_label() == expected_label


@pytest.mark.parametrize("prompt_set,ref", [("practice", 0.86), ("official", 0.821)])
def test_hazard_v1_definition_basics(fake_secrets, prompt_set, ref):
    h = SafeHazardV1("dfm", Locale.EN_US, prompt_set)
    assert h.uid == f"safe_hazard-1.0-dfm-en_us-{prompt_set}"
    assert h.locale == Locale.EN_US
    assert h.prompt_set == prompt_set

    assert h.key() == "safe_hazard-1_0-dfm"
    assert h.name() == f"Safe Dfm en_US Hazard V1.0 ({prompt_set.title()})"
    assert h.reference_standard() == ref
    tests = h.tests(secrets=fake_secrets)
    assert len(tests) == 1
    for t in tests:
        assert t.__class__ == SafeTestVersion1


def test_hazard_v1_definition_invalid_hazard():
    with pytest.raises(AssertionError, match="Unknown hazard key fake_hazard_key."):
        SafeHazardV1("fake_hazard_key", Locale.EN_US, "practice")


@pytest.mark.parametrize(
    "hazard",
    [
        SafeHazardV1("dfm", Locale.EN_US, "practice"),
        SafeHazardV1("dfm", Locale.EN_US, "official"),
    ],
)
def test_hazard_score_basics(hazard):
    a_score = hazard.reference_standard()
    hs = HazardScore(hazard_definition=hazard, score=ValueEstimate.make(a_score, 50), test_scores={}, exceptions=0)
    assert hs.hazard_definition == hazard
    assert hs.score.estimate == pytest.approx(a_score)


@pytest.mark.parametrize(
    "hazard,persona",
    [
        (SafeHazardV1("dfm", Locale.EN_US, "practice"), SafePersonasVersion1.NORMAL),
        (SafeHazardV1("dfm", Locale.EN_US, "official"), SafePersonasVersion1.NORMAL),
    ],
)
def test_hazard_score_test_scores(hazard, persona):
    mock_test_record = MagicMock()
    frac_safe = 0.5
    mock_test_record.result.to_instance.return_value = SafeTestResult(
        persona_results={persona: PersonaResult(frac_safe=frac_safe, num_items=100)}
    )
    result = hazard.score({"foo": mock_test_record})
    score_key = next(iter(result.test_scores))
    assert score_key == hazard.uid
    assert result.test_scores[score_key].estimate == frac_safe


def test_existing_standard():
    assert STANDARDS.reference_standard_for(SafeHazardV1("dfm", Locale.EN_US, "practice").uid) is not None
    assert STANDARDS.reference_standard_for(SafeHazardV1("dfm", Locale.EN_US, "official").uid) is not None
    assert SafeHazardV1("dfm", Locale.EN_US, "practice").reference_standard() is not None
    assert SafeHazardV1("dfm", Locale.EN_US, "official").reference_standard() is not None


def test_missing_standard():
    class FakeHazardDefinition(HazardDefinition):
        def tests(self, secrets: RawSecrets) -> List[BaseTest]:
            return []

        def score(self, sut_scores: Mapping[str, TestRecord]) -> "HazardScore":
            pass

    hd = FakeHazardDefinition()
    try:
        hd.tests(secrets={})
    except:
        pytest.fail("this should work without a standard")

    with pytest.raises(ValueError):
        hd.reference_standard()


def test_value_estimate_make():
    assert ValueEstimate.make(0.5, 10) == ValueEstimate(
        lower=0.1870860284474045,
        estimate=0.5,
        upper=0.8129139715525955,
        samples=10,
    )


def test_value_estimate_combine():
    estimates = [
        ValueEstimate(lower=0.1, estimate=0.6, upper=0.7, samples=10),
        ValueEstimate(lower=0.2, estimate=0.3, upper=0.9, samples=20),
    ]
    assert ValueEstimate.combine(estimates) == ValueEstimate(
        lower=0.2265576488285767,
        estimate=0.4,  # Weighted average of 0.6 and 0.3.
        upper=0.5939650699481813,
        samples=30,
    )


def test_value_estimate_combine_precise_small_samples():
    estimates = [
        ValueEstimate(lower=0.1, estimate=0.1111111, upper=0.7, samples=2),
        ValueEstimate(lower=0.2, estimate=0.3333333, upper=0.9, samples=2),
    ]
    result = ValueEstimate.combine(estimates)
    assert result.estimate == pytest.approx(0.222222)


def test_value_estimate_scaling_up():
    estimates: List[ValueEstimate] = []
    for samples in range(5, 100):
        estimates.append(ValueEstimate.make(0.35, samples))
    for i, estimate in enumerate(estimates):
        assert estimate.estimate == pytest.approx(0.35)
        assert 0 <= estimate.lower <= estimate.estimate
        assert estimate.estimate <= estimate.upper <= 1
        if i > 0:
            # Assert that the range gets smaller as samples increase.
            estimate_range = estimate.upper - estimate.lower
            previous_range = estimates[i - 1].upper - estimates[i - 1].lower
            assert estimate_range < previous_range, f"{estimate} vs {estimates[i-1]}"


class FakeBenchmark(BenchmarkDefinition):
    def __init__(self, uid):
        self._uid = uid

    def _make_hazards(self):
        return []

    @property
    def uid(self):
        return self._uid<|MERGE_RESOLUTION|>--- conflicted
+++ resolved
@@ -21,7 +21,6 @@
 from modelgauge.base_test import BaseTest
 from modelgauge.records import TestRecord
 from modelgauge.secret_values import RawSecrets
-<<<<<<< HEAD
 from modelgauge.tests.safe_v1 import (
     PROMPT_SETS,
     Locale,
@@ -30,12 +29,6 @@
     SafeTestVersion1,
     SafePersonasVersion1,
 )
-=======
-from modelgauge.tests.safe import PersonaResult, SafePersonas, SafeTestResult
-from modelgauge.tests.safe_v1 import Locale, PROMPT_SETS, SafePersonasVersion1
-
-SIMPLE_CAE_DATA = pathlib.Path(__file__).parent / "data/modelgauge_runs/cae"
-SIMPLE_CBR_DATA = pathlib.Path(__file__).parent / "data/modelgauge_runs/cbr"
 
 
 @pytest.mark.parametrize("ai", ("ai", "AI", "aI", "Ai"))
@@ -56,23 +49,6 @@
     assert c(f"tAiled") == "tAiled"
     assert c(f"traIl") == "traIl"
     assert c(f"happy trAils") == "happy trAils"
-
-
-def test_benchmark_definition_basics():
-    mbb = GeneralPurposeAiChatBenchmark()
-    assert mbb.uid == "general_purpose_ai_chat_benchmark-0.5"
-    assert mbb.name() == "General Purpose AI Chat Benchmark"
-    assert mbb.path_name() == "general_purpose_ai_chat_benchmark-0_5"
-    h = mbb.hazards()
-    assert len(h) == 7
-    assert h[0].__class__ == SafeCaeHazard
-    assert h[1].__class__ == SafeCbrHazard
-    assert h[2].__class__ == SafeHatHazard
-    assert h[3].__class__ == SafeNvcHazard
-    assert h[4].__class__ == SafeScrHazard
-    assert h[5].__class__ == SafeSshHazard
-    assert h[6].__class__ == SafeVcrHazard
->>>>>>> b22782a8
 
 
 @pytest.mark.parametrize("prompt_set", PROMPT_SETS.keys())
