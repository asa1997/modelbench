--- conflicted
+++ resolved
@@ -3,27 +3,17 @@
 from modelgauge.auth.together_key import TogetherApiKey
 from modelgauge.prompt import TextPrompt
 from modelgauge.single_turn_prompt_response import MeasuredTestItem, PromptWithContext, TestItem
-<<<<<<< HEAD
 from modelgauge.tests.safe_v1 import (
     PROMPT_SETS,
     BaseSafeTestVersion1,
     Locale,
-=======
-from modelgauge.test_registry import TESTS
-from modelgauge.tests.safe import (
-    FOLDER_NAME,
->>>>>>> 16526753
     PersonaResult,
     SafePersonasVersion1,
     SafeTestItemContext,
     SafeTestResult,
     SafeTestVersion1,
 )
-<<<<<<< HEAD
 from modelgauge.test_registry import TESTS
-=======
-from modelgauge.tests.safe_v1 import BaseSafeTestVersion1, Locale, PROMPT_SETS, SafePersonasVersion1, SafeTestVersion1
->>>>>>> 16526753
 
 from modelgauge_tests.fake_dependency_helper import FakeDependencyHelper, make_csv
 
